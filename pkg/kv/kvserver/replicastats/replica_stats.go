--- conflicted
+++ resolved
@@ -14,18 +14,14 @@
 )
 
 const (
-<<<<<<< HEAD
-	replStatsRotateInterval = 10 * time.Second
-=======
-	replStatsRotateInterval = 30 * time.Second
->>>>>>> 9b8fd3aa
+	replStatsRotateInterval = 5 * time.Minute
 	decayFactor             = 0.8
 
 	// MinStatsDuration defines a lower bound on how long users of replica stats
 	// should wait before using those stats for anything. If the duration of a
 	// measurement has been less than MinStatsDuration, these methods could easily
 	// return outlier/anomalous data.
-	MinStatsDuration = time.Second
+	MinStatsDuration = 30 * time.Second
 )
 
 // AddSSTableRequestSizeFactor wraps
